[package]
name = "nokhwa"
version = "0.10.0"
authors = ["l1npengtul <l1npengtul@protonmail.com>"]
edition = "2021"
description = "A Simple-to-use, cross-platform Rust Webcam Capture Library"
keywords = ["camera", "webcam", "capture", "cross-platform"]
license = "Apache-2.0"
repository = "https://github.com/l1npengtul/nokhwa"

# See more keys and their definitions at https://doc.rust-lang.org/cargo/reference/manifest.html

[lib]
crate-type = ["cdylib", "rlib"]

[features]
default = ["flume", "decoding"]
decoding = ["mozjpeg"]
input-v4l = ["v4l", "v4l2-sys-mit"]
input-msmf = ["nokhwa-bindings-windows"]
input-avfoundation = ["nokhwa-bindings-macos"]
input-uvc = ["uvc", "uvc/vendor", "ouroboros", "usb_enumeration", "lazy_static"]
input-opencv = ["opencv", "opencv/clang-runtime"]
input-ipcam = ["input-opencv"]
input-gst = ["gstreamer", "glib", "gstreamer-app", "gstreamer-video", "regex", "parking_lot"]
input-jscam = ["web-sys", "js-sys", "wasm-bindgen-futures", "wasm-bindgen", "wasm-rs-async-executor"]
output-wgpu = ["wgpu"]
output-wasm = ["input-jscam"]
output-threaded = ["parking_lot"]
small-wasm = ["wee_alloc"]
docs-only = ["input-uvc", "input-v4l", "input-opencv", "input-ipcam", "input-gst", "input-msmf", "input-avfoundation", "input-jscam","output-wgpu", "output-wasm", "output-threaded"]
docs-nolink = ["glib/dox", "gstreamer-app/dox", "gstreamer/dox", "gstreamer-video/dox", "opencv/docs-only"]
docs-features = []
test-fail-warning = []

[dependencies]
thiserror = "1.0.26"
paste = "1.0.5"

[dependencies.flume]
version = "0.10.9"
optional = true

[dependencies.image]
version = "^0.23"
default-features = false

[target.'cfg(not(target_arch = "wasm"))'.dependencies.mozjpeg]
version = "0.8.24"
optional = true

[target.'cfg(target_os = "linux")'.dependencies.v4l]
version = "0.12.1"
optional = true

[target.'cfg(target_os = "linux")'.dependencies.v4l2-sys-mit]
version = "0.2.0"
optional = true

[dependencies.ouroboros]
version = "^0.13"
optional = true

[dependencies.uvc]
version = "0.2.0"
optional = true

[dependencies.usb_enumeration]
version = "0.1.2"
optional = true

[dependencies.wgpu]
version = "^0.11"
optional = true

[dependencies.opencv]
version = "0.60.0"
features = ["clang-runtime"]
optional = true

[dependencies.nokhwa-bindings-windows]
<<<<<<< HEAD
#version = "0.3.3"
path = "./nokhwa-bindings-windows"
=======
version = "0.3.3"
path = "nokhwa-bindings-windows"
>>>>>>> e8edd99e
optional = true

[dependencies.nokhwa-bindings-macos]
version = "0.1.1"
path = "nokhwa-bindings-macos"
optional = true

[dependencies.gstreamer]
version = "0.17.0"
optional = true

[dependencies.gstreamer-app]
version = "0.17.0"
optional = true

[dependencies.gstreamer-video]
version = "0.17.0"
optional = true

[dependencies.glib]
version = "0.14.0"
optional = true

[dependencies.regex]
version = "1.4.6"
optional = true

[dependencies.web-sys]
version = "^0.3"
# why
features = [
    "console",
    "CanvasRenderingContext2d",
    "CssStyleDeclaration",
    "Document",
    "Element",
    "HtmlElement", "HtmlVideoElement", "HtmlCanvasElement",
    "ImageData",
    "MediaDevices", "MediaDeviceInfo", "MediaDeviceKind", "MediaStreamConstraints", "MediaTrackSupportedConstraints", "MediaStream", "MediaStreamTrack", "MediaTrackSettings", "MediaTrackConstraints", "MediaStreamTrackState",
    "MimeType", "MimeTypeArray",
    "Navigator",
    "Node",
    "Permissions", "PermissionDescriptor", "PermissionState", "PermissionStatus",
    "Plugin", "PluginArray",
    "Window"
]
optional = true

[dependencies.js-sys]
version = "^0.3"
optional = true

[dependencies.wasm-bindgen]
version = "^0.2"
optional = true

[dependencies.wasm-bindgen-futures]
version = "^0.4"
optional = true

[dependencies.wasm-rs-async-executor]
version = "^0.9"
optional = true

[dependencies.wee_alloc]
version = "0.4.5"
optional = true

[dependencies.parking_lot]
version = "^0.11"
optional = true

[dependencies.lazy_static]
version = "^1.4"
optional = true

[profile.release]
lto = true

[package.metadata.docs.rs]
features = ["docs-only", "docs-nolink", "docs-features"]<|MERGE_RESOLUTION|>--- conflicted
+++ resolved
@@ -79,13 +79,8 @@
 optional = true
 
 [dependencies.nokhwa-bindings-windows]
-<<<<<<< HEAD
-#version = "0.3.3"
-path = "./nokhwa-bindings-windows"
-=======
-version = "0.3.3"
+version = "0.3.4"
 path = "nokhwa-bindings-windows"
->>>>>>> e8edd99e
 optional = true
 
 [dependencies.nokhwa-bindings-macos]
